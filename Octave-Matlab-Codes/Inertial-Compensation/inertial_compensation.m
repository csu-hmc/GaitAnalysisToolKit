--- conflicted
+++ resolved
@@ -41,19 +41,14 @@
 %                                      [FP1XYZ MP1XYZ FP2XYZ MP2XYZ]
 %=========================================================================
 
-<<<<<<< HEAD
-Nframes_cal=length(fpdata_cal);
-Nframes_cor=length(fpdata_cor);
-=======
 % Make the soder.m file available to this function.
 path_to_this_file = mfilename('fullpath');
 [directory_of_this_file, ~, ~] = fileparts(path_to_this_file);
 addpath([directory_of_this_file filesep '..' filesep 'soder'])
 addpath([directory_of_this_file filesep '..' filesep 'mmat'])
 
-p=size(fpdata_cal);
-Nframes2=p(1,1);
->>>>>>> 7ffa5edd
+Nframes_cal=length(fpdata_cal);
+Nframes_cor=length(fpdata_cor);
 
 %=====================================================================
 % 1: CALIBRATION (Determining coefficients of correction matrix)
@@ -83,15 +78,8 @@
         fpdata_cal1=fpdata_cal(:,1:6);
         fpdata_cal2=fpdata_cal(:,7:12);
     %Reshaping for Least Squares
-<<<<<<< HEAD
         B1=reshape(fpdata_cal1',6*Nframes_cal,1);
         B2=reshape(fpdata_cal2',6*Nframes_cal,1);
-        
-=======
-        B1=reshape(fpdata_cal1',6*Nframes2,1);
-        B2=reshape(fpdata_cal2',6*Nframes2,1);
-
->>>>>>> 7ffa5edd
 %----------------------------------------------------------------------
 %Creating the Coefficients of the Correction Matrices (FP1/FP2)
 %----------------------------------------------------------------------
@@ -137,13 +125,7 @@
         B1c=B1-(D*C1);
         B1cr=reshape(B1c,6,Nframes_cor);
         B2c=B2-(D*C2);
-<<<<<<< HEAD
         B2cr=reshape(B2c,6,Nframes_cor);
-        
-=======
-        B2cr=reshape(B2c,6,Nframes2);
-
->>>>>>> 7ffa5edd
 %=======================================================================
 %3. COORDINATE TRANSFORMATION Rotating Force Vectors to Reference Frame
 %=======================================================================
@@ -156,19 +138,10 @@
     FMP2_corr=reshape(B2cr,6,Nframes_cor)';
     FP1_corr=FMP1_corr(:,1:3); MP1_corr=FMP1_corr(:,4:6);
     FP2_corr=FMP2_corr(:,1:3); MP2_corr=FMP2_corr(:,4:6);
-<<<<<<< HEAD
     FP1_p=reshape(FP1_corr(:,1:3)',3,1,Nframes_cor);
     MP1_p=reshape(MP1_corr(:,1:3)',3,1,Nframes_cor);
     FP2_p=reshape(FP2_corr(:,1:3)',3,1,Nframes_cor);
     MP2_p=reshape(MP2_corr(:,1:3)',3,1,Nframes_cor);
-    
-=======
-    FP1_p=reshape(FP1_corr(:,1:3)',3,1,Nframes2);
-    MP1_p=reshape(MP1_corr(:,1:3)',3,1,Nframes2);
-    FP2_p=reshape(FP2_corr(:,1:3)',3,1,Nframes2);
-    MP2_p=reshape(MP2_corr(:,1:3)',3,1,Nframes2);
-
->>>>>>> 7ffa5edd
 %Determining the R and P Matrices
     R=zeros(3,3,Nframes_cor); xpos=zeros(3,1,Nframes_cor);
     for i=1:Nframes_cor
